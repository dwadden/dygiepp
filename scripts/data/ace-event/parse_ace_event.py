--- conflicted
+++ resolved
@@ -13,11 +13,8 @@
 import spacy
 from spacy.symbols import ORTH
 import numpy as np
-<<<<<<< HEAD
 from collections import defaultdict
-=======
 import subprocess
->>>>>>> 4f77e4d5
 
 
 class AceException(Exception):
@@ -785,12 +782,7 @@
 # Main function.
 
 
-<<<<<<< HEAD
 def one_fold(fold, output_dir, heads_only=True, real_entities_only=True, include_pronouns=False, include_entity_coreference=False, include_event_coreference=False):
-=======
-def one_fold(fold, output_dir, heads_only=True,
-             real_entities_only=True, include_pronouns=False):
->>>>>>> 4f77e4d5
     doc_path = "./data/ace-event/raw-data"
     split_path = "./scripts/data/ace-event/event-split"
 
