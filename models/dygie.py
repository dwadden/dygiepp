from os import path
import logging
from typing import Dict, List, Optional
import copy

import torch
import torch.nn.functional as F
from overrides import overrides

from allennlp.data import Vocabulary
from allennlp.models.model import Model
from allennlp.modules import Seq2SeqEncoder, TextFieldEmbedder, FeedForward
from allennlp.modules.span_extractors import SelfAttentiveSpanExtractor, EndpointSpanExtractor
from allennlp.nn import util, InitializerApplicator, RegularizerApplicator

# Import submodules.
from dygie.models.coref import CorefResolver
from dygie.models.ner import NERTagger
from dygie.models.relation import RelationExtractor
from dygie.models.events import EventExtractor
from dygie.training.joint_metrics import JointMetrics
from dygie.models.dummy import Dummy

logger = logging.getLogger(__name__)  # pylint: disable=invalid-name


@Model.register("dygie")
class DyGIE(Model):
    """
    TODO(dwadden) document me.

    Parameters
    ----------
    vocab : ``Vocabulary``
    text_field_embedder : ``TextFieldEmbedder``
        Used to embed the ``text`` ``TextField`` we get as input to the model.
    context_layer : ``Seq2SeqEncoder``
        This layer incorporates contextual information for each word in the document.
    feature_size: ``int``
        The embedding size for all the embedded features, such as distances or span widths.
    submodule_params: ``TODO(dwadden)``
        A nested dictionary specifying parameters to be passed on to initialize submodules.
    max_span_width: ``int``
        The maximum width of candidate spans.
    lexical_dropout: ``int``
        The probability of dropping out dimensions of the embedded text.
    initializer : ``InitializerApplicator``, optional (default=``InitializerApplicator()``)
        Used to initialize the model parameters.
    regularizer : ``RegularizerApplicator``, optional (default=``None``)
        If provided, will be used to calculate the regularization penalty during training.
    display_metrics: ``List[str]``. A list of the metrics that should be printed out during model
        training.
    """
    def __init__(self,
                 vocab: Vocabulary,
                 text_field_embedder: TextFieldEmbedder,
                 context_layer: Seq2SeqEncoder,
                 modules,  # TODO(dwadden) Add type.
                 feature_size: int,
                 max_span_width: int,
                 loss_weights: Dict[str, int],
                 lexical_dropout: float = 0.2,
                 lstm_dropout: float = 0.4,
<<<<<<< HEAD
                 use_attentive_span_extractor: bool = False,
=======
                 use_attentive_span_extractor: bool = True,
                 co_train: bool = False,
>>>>>>> 06ea8716
                 initializer: InitializerApplicator = InitializerApplicator(),
                 regularizer: Optional[RegularizerApplicator] = None,
                 display_metrics: List[str] = None,
                 valid_events_dir: str = None,
                 check: bool = False) -> None:
        super(DyGIE, self).__init__(vocab, regularizer)

        self._check = check

        self._text_field_embedder = text_field_embedder
        self._context_layer = context_layer

        self._loss_weights = loss_weights.as_dict()
        self._permanent_loss_weights = copy.deepcopy(self._loss_weights)

        # Create the modules if necessary, else use dummy modules that don't have params.
        if self._loss_weights["coref"] > 0:
            self._coref = CorefResolver.from_params(vocab=vocab,
                                                    feature_size=feature_size,
                                                    check=check,
                                                    params=modules.pop("coref"))
        else:
            self._coref = Dummy()

        if self._loss_weights["ner"] > 0:
            self._ner = NERTagger.from_params(vocab=vocab,
                                              feature_size=feature_size,
                                              check=check,
                                              params=modules.pop("ner"))
        else:
            self._ner = Dummy()

        if self._loss_weights["relation"] > 0:
            self._relation = RelationExtractor.from_params(vocab=vocab,
                                                           feature_size=feature_size,
                                                           check=check,
                                                           params=modules.pop("relation"))
        else:
            self._relation = Dummy()

        if self._loss_weights["events"] > 0:
            self._events = EventExtractor.from_params(vocab=vocab,
                                                      feature_size=feature_size,
                                                      check=check,
                                                      params=modules.pop("events"))
        else:
            self._events = Dummy()

        # Make endpoint span extractor.

        self._endpoint_span_extractor = EndpointSpanExtractor(context_layer.get_output_dim(),
                                                              combination="x,y",
                                                              num_width_embeddings=max_span_width,
                                                              span_width_embedding_dim=feature_size,
                                                              bucket_widths=False)
        if use_attentive_span_extractor:
            self._attentive_span_extractor = SelfAttentiveSpanExtractor(
                input_dim=text_field_embedder.get_output_dim())
        else:
            self._attentive_span_extractor = None

        self._max_span_width = max_span_width

        # Read valid event configurations.
        if self._loss_weights["ner"] > 0 and self._loss_weights["events"] > 0:
            self._valid_events = self._read_valid_events(valid_events_dir)
            self._joint_metrics = JointMetrics(self._valid_events)

        self._display_metrics = display_metrics

        if lexical_dropout > 0:
            self._lexical_dropout = torch.nn.Dropout(p=lexical_dropout)
        else:
            self._lexical_dropout = lambda x: x

        # Do co-training if we're training on ACE and ontonotes.
        self._co_train = co_train

        # Big gotcha: PyTorch doesn't add dropout to the LSTM's output layer. We need to do this
        # manually.
        if lstm_dropout > 0:
            self._lstm_dropout = torch.nn.Dropout(p=lstm_dropout)
        else:
            self._lstm_dropout = lambda x: x

        initializer(self)

    @overrides
    def forward(self,
                text,
                spans,
                ner_labels,
                coref_labels,
                relation_labels,
                trigger_labels,
                argument_labels,
                metadata):
        """
        TODO(dwadden) change this.
        """
        # For co-training on Ontonotes, need to change the loss weights depending on the data coming
        # in. This is a hack but it will do for now.
        if self._co_train:
            if self.training:
                dataset = [entry["dataset"] for entry in metadata]
                assert len(set(dataset)) == 1
                dataset = dataset[0]
                assert dataset in ["ace", "ontonotes"]
                if dataset == "ontonotes":
                    self._loss_weights = dict(coref=1, ner=0, relation=0, events=0)
                else:
                    self._loss_weights = self._permanent_loss_weights
            # This assumes that there won't be any co-training data in the dev and test sets, and that
            # coref propagation will still happen even when the coref weight is set to 0.
            else:
                self._loss_weights = self._permanent_loss_weights

        # In AllenNLP, AdjacencyFields are passed in as floats. This fixes it.
        relation_labels = relation_labels.long()
        argument_labels = argument_labels.long()

<<<<<<< HEAD
        # If we're doing Bert, get the sentence class token as part of the text embedding. This will
        # break if we use Bert together with other embeddings, but that won't happen much.
        if "bert-offsets" in text:
            offsets = text["bert-offsets"]
            sent_ix = torch.zeros(offsets.size(0), device=offsets.device, dtype=torch.long).unsqueeze(1)
            padded_offsets = torch.cat([sent_ix, offsets], dim=1)
            text["bert-offsets"] = padded_offsets
            padded_embeddings = self._text_field_embedder(text)
            cls_embeddings = padded_embeddings[:, 0, :]
            text_embeddings = padded_embeddings[:, 1:, :]
        else:
            text_embeddings = self._text_field_embedder(text)
            cls_embeddings = torch.zeros([text_embeddings.size(0), text_embeddings.size(2)],
                                         device=text_embeddings.device)

        text_embeddings = self._lexical_dropout(text_embeddings)
=======
        # Shape: (batch_size, max_sentence_length, embedding_size)
        text_embeddings = self._lexical_dropout(self._text_field_embedder(text))
>>>>>>> 06ea8716

        # Shape: (batch_size, max_sentence_length)
        text_mask = util.get_text_field_mask(text).float()
        sentence_group_lengths = text_mask.sum(dim=1).long()

        sentence_lengths = 0*text_mask.sum(dim=1).long()
        for i in range(len(metadata)):
            sentence_lengths[i] = metadata[i]["end_ix"] - metadata[i]["start_ix"]
            for k in range(sentence_lengths[i], sentence_group_lengths[i]):
                text_mask[i][k] = 0

        max_sentence_length = sentence_lengths.max().item()

        # TODO(Ulme) Speed this up by tensorizing
        new_text_embeddings = torch.zeros([text_embeddings.shape[0], max_sentence_length, text_embeddings.shape[2]], device=text_embeddings.device)
        for i in range(len(new_text_embeddings)):
            new_text_embeddings[i][0:metadata[i]["end_ix"] - metadata[i]["start_ix"]] = text_embeddings[i][metadata[i]["start_ix"]:metadata[i]["end_ix"]]

        #max_sent_len = max(sentence_lengths)
        #the_list = [list(k+metadata[i]["start_ix"] if k < max_sent_len else 0 for k in range(text_embeddings.shape[1])) for i in range(len(metadata))]
        #import ipdb; ipdb.set_trace()
        #text_embeddings = torch.gather(text_embeddings, 1, torch.tensor(the_list, device=text_embeddings.device).unsqueeze(2).repeat(1, 1, text_embeddings.shape[2]))
        text_embeddings = new_text_embeddings

        # Only keep the text embeddings that correspond to actual tokens.
        # text_embeddings = text_embeddings[:, :max_sentence_length, :].contiguous()
        text_mask = text_mask[:, :max_sentence_length].contiguous()

        # Shape: (batch_size, max_sentence_length, encoding_dim)
        contextualized_embeddings = self._lstm_dropout(self._context_layer(text_embeddings, text_mask))
        assert spans.max() < contextualized_embeddings.shape[1]

        if self._attentive_span_extractor is not None:
            # Shape: (batch_size, num_spans, emebedding_size)
            attended_span_embeddings = self._attentive_span_extractor(text_embeddings, spans)

        # Shape: (batch_size, num_spans)
        span_mask = (spans[:, :, 0] >= 0).float()
        # SpanFields return -1 when they are used as padding. As we do
        # some comparisons based on span widths when we attend over the
        # span representations that we generate from these indices, we
        # need them to be <= 0. This is only relevant in edge cases where
        # the number of spans we consider after the pruning stage is >= the
        # total number of spans, because in this case, it is possible we might
        # consider a masked span.
        # Shape: (batch_size, num_spans, 2)
        spans = F.relu(spans.float()).long()

        # Shape: (batch_size, num_spans, 2 * encoding_dim + feature_size)
        endpoint_span_embeddings = self._endpoint_span_extractor(contextualized_embeddings, spans)

        if self._attentive_span_extractor is not None:
            # Shape: (batch_size, num_spans, emebedding_size + 2 * encoding_dim + feature_size)
            span_embeddings = torch.cat([endpoint_span_embeddings, attended_span_embeddings], -1)
        else:
            span_embeddings = endpoint_span_embeddings

        # TODO(Ulme) try normalizing span embeddeings
        #span_embeddings = span_embeddings.abs().sum(dim=-1).unsqueeze(-1)

        # Make calls out to the modules to get results.
        output_coref = {'loss': 0}
        output_ner = {'loss': 0}
        output_relation = {'loss': 0}
        output_events = {'loss': 0}

<<<<<<< HEAD
        # Prune and compute span representations
        if self._loss_weights["relation"] > 0:
            output_relation = self._relation.compute_representations(
                spans, span_mask, span_embeddings, sentence_lengths, relation_labels, metadata)
=======
        # Prune and compute span representations for coreference module
        if self._loss_weights["coref"] > 0 or self._coref.coref_prop > 0:
            output_coref, coref_indices = self._coref.compute_representations(
                spans, span_mask, span_embeddings, sentence_lengths, coref_labels, metadata)
>>>>>>> 06ea8716

        # Prune and compute span representations for relation module
        if self._loss_weights["relation"] > 0 or self._relation.rel_prop > 0:
            output_relation = self._relation.compute_representations(
                spans, span_mask, span_embeddings, sentence_lengths, relation_labels, metadata)

        # Propagation of global information to enhance the span embeddings
        if self._coref.coref_prop > 0:
            # TODO(Ulme) Implement Coref Propagation
            output_coref = self._coref.coref_propagation(output_coref)
            span_embeddings = self._coref.update_spans(output_coref, span_embeddings, coref_indices)

        if self._relation.rel_prop > 0:
            output_relation = self._relation.relation_propagation(output_relation)
            span_embeddings = self.update_span_embeddings(span_embeddings, span_mask,
                output_relation["top_span_embeddings"], output_relation["top_span_mask"],
                output_relation["top_span_indices"])

        # Make predictions and compute losses for each module
        if self._loss_weights['ner'] > 0:
            output_ner = self._ner(
                spans, span_mask, span_embeddings, sentence_lengths, ner_labels, metadata)

        if self._loss_weights['coref'] > 0:
            output_coref = self._coref.predict_labels(output_coref, metadata)

        if self._loss_weights['relation'] > 0:
            output_relation = self._relation.predict_labels(relation_labels, output_relation, metadata)

        if self._loss_weights['events'] > 0:
            # Make the trigger embeddings the same size as the argument embeddings to make
            # propagation easier.
            if self._events._span_prop._n_span_prop > 0:
                trigger_embeddings = contextualized_embeddings.repeat(1, 1, 2)
                trigger_widths = torch.zeros([trigger_embeddings.size(0), trigger_embeddings.size(1)],
                                             device=trigger_embeddings.device, dtype=torch.long)
                trigger_width_embs = self._endpoint_span_extractor._span_width_embedding(trigger_widths)
                trigger_width_embs = trigger_width_embs.detach()
                trigger_embeddings = torch.cat([trigger_embeddings, trigger_width_embs], dim=-1)
            else:
                trigger_embeddings = contextualized_embeddings

            output_events = self._events(
<<<<<<< HEAD
                text_mask, trigger_embeddings, spans, span_mask, span_embeddings, cls_embeddings,
                sentence_lengths, output_ner, trigger_labels, argument_labels,
                ner_labels, metadata)
=======
                text_mask, contextualized_embeddings, spans, span_mask, span_embeddings,
                sentence_lengths, trigger_labels, argument_labels, metadata)
        if "loss" not in output_coref:
            output_coref["loss"] = 0
        if "loss" not in output_relation:
            output_relation["loss"] = 0
>>>>>>> 06ea8716

        # TODO(dwadden) just did this part.
        loss = (self._loss_weights['coref'] * output_coref['loss'] +
                self._loss_weights['ner'] * output_ner['loss'] +
                self._loss_weights['relation'] * output_relation['loss'] +
                self._loss_weights['events'] * output_events['loss'])

        output_dict = dict(coref=output_coref,
                           relation=output_relation,
                           ner=output_ner,
                           events=output_events)
        output_dict['loss'] = loss

        # Check to see if event predictions are globally compatible (argument labels are compatible
        # with NER tags and trigger tags).
        if self._loss_weights["ner"] > 0 and self._loss_weights["events"] > 0:
            decoded = self.decode(output_dict)
            self._joint_metrics(decoded["ner"]["decoded_ner_dict"],
                                decoded["events"]["decoded_events"])

        return output_dict

    def update_span_embeddings(self, span_embeddings, span_mask, top_span_embeddings, top_span_mask, top_span_indices):
        # TODO(Ulme) Speed this up by tensorizing

        new_span_embeddings = span_embeddings.clone()
        for sample_nr in range(len(top_span_mask)):
            for top_span_nr, span_nr in enumerate(top_span_indices[sample_nr]):
                if top_span_mask[sample_nr, top_span_nr] == 0 or span_mask[sample_nr, span_nr] == 0:
                    break
                new_span_embeddings[sample_nr, span_nr] = top_span_embeddings[sample_nr, top_span_nr]
        return new_span_embeddings

    @overrides
    def decode(self, output_dict: Dict[str, torch.Tensor]):
        """
        Converts the list of spans and predicted antecedent indices into clusters
        of spans for each element in the batch.

        Parameters
        ----------
        output_dict : ``Dict[str, torch.Tensor]``, required.
            The result of calling :func:`forward` on an instance or batch of instances.

        Returns
        -------
        The same output dictionary, but with an additional ``clusters`` key:

        clusters : ``List[List[List[Tuple[int, int]]]]``
            A nested list, representing, for each instance in the batch, the list of clusters,
            which are in turn comprised of a list of (start, end) inclusive spans into the
            original document.
        """
        # TODO(dwadden) which things are already decoded?
        res = {}
        if self._loss_weights["coref"] > 0:
            res["coref"] = self._coref.decode(output_dict["coref"])
        if self._loss_weights["ner"] > 0:
            res["ner"] = self._ner.decode(output_dict["ner"])
        if self._loss_weights["relation"] > 0:
            res["relation"] = self._relation.decode(output_dict["relation"])
        if self._loss_weights["events"] > 0:
            res["events"] = output_dict["events"]

        return res

    def get_metrics(self, reset: bool = False) -> Dict[str, float]:
        """
        Get all metrics from all modules. For the ones that shouldn't be displayed, prefix their
        keys with an underscore.
        """
        metrics_coref = self._coref.get_metrics(reset=reset)
        metrics_ner = self._ner.get_metrics(reset=reset)
        metrics_relation = self._relation.get_metrics(reset=reset)
        metrics_events = self._events.get_metrics(reset=reset)
        if self._loss_weights["ner"] > 0 and self._loss_weights["events"] > 0:
            metrics_joint = self._joint_metrics.get_metric(reset=reset)
        else:
            metrics_joint = {}

        # Make sure that there aren't any conflicting names.
        metric_names = (list(metrics_coref.keys()) + list(metrics_ner.keys()) +
                        list(metrics_relation.keys()) + list(metrics_events.keys()))
        assert len(set(metric_names)) == len(metric_names)
        all_metrics = dict(list(metrics_coref.items()) +
                           list(metrics_ner.items()) +
                           list(metrics_relation.items()) +
                           list(metrics_events.items()) +
                           list(metrics_joint.items()))

        # If no list of desired metrics given, display them all.
        if self._display_metrics is None:
            return all_metrics
        # Otherwise only display the selected ones.
        res = {}
        for k, v in all_metrics.items():
            if k in self._display_metrics:
                res[k] = v
            else:
                new_k = "_" + k
                res[new_k] = v
        return res

    @staticmethod
    def _read_valid_events(valid_events_dir):
        """
        Load in the list of valid trigger / arg and ner / arg mappings.
        """
        ner_to_arg = []
        with open(path.join(valid_events_dir, "ner-to-arg.csv"), "r") as f:
            for line in f:
                ner_to_arg.append(tuple(line.strip().split(",")))
        trigger_to_arg = []
        with open(path.join(valid_events_dir, "trigger-to-arg.csv"), "r") as g:
            for line in g:
                trigger_to_arg.append(tuple(line.strip().split(",")))
        return {"ner_to_arg": set(ner_to_arg),
                "trigger_to_arg": set(trigger_to_arg)}<|MERGE_RESOLUTION|>--- conflicted
+++ resolved
@@ -61,12 +61,8 @@
                  loss_weights: Dict[str, int],
                  lexical_dropout: float = 0.2,
                  lstm_dropout: float = 0.4,
-<<<<<<< HEAD
                  use_attentive_span_extractor: bool = False,
-=======
-                 use_attentive_span_extractor: bool = True,
                  co_train: bool = False,
->>>>>>> 06ea8716
                  initializer: InitializerApplicator = InitializerApplicator(),
                  regularizer: Optional[RegularizerApplicator] = None,
                  display_metrics: List[str] = None,
@@ -188,7 +184,6 @@
         relation_labels = relation_labels.long()
         argument_labels = argument_labels.long()
 
-<<<<<<< HEAD
         # If we're doing Bert, get the sentence class token as part of the text embedding. This will
         # break if we use Bert together with other embeddings, but that won't happen much.
         if "bert-offsets" in text:
@@ -205,10 +200,6 @@
                                          device=text_embeddings.device)
 
         text_embeddings = self._lexical_dropout(text_embeddings)
-=======
-        # Shape: (batch_size, max_sentence_length, embedding_size)
-        text_embeddings = self._lexical_dropout(self._text_field_embedder(text))
->>>>>>> 06ea8716
 
         # Shape: (batch_size, max_sentence_length)
         text_mask = util.get_text_field_mask(text).float()
@@ -275,17 +266,10 @@
         output_relation = {'loss': 0}
         output_events = {'loss': 0}
 
-<<<<<<< HEAD
-        # Prune and compute span representations
-        if self._loss_weights["relation"] > 0:
-            output_relation = self._relation.compute_representations(
-                spans, span_mask, span_embeddings, sentence_lengths, relation_labels, metadata)
-=======
         # Prune and compute span representations for coreference module
         if self._loss_weights["coref"] > 0 or self._coref.coref_prop > 0:
             output_coref, coref_indices = self._coref.compute_representations(
                 spans, span_mask, span_embeddings, sentence_lengths, coref_labels, metadata)
->>>>>>> 06ea8716
 
         # Prune and compute span representations for relation module
         if self._loss_weights["relation"] > 0 or self._relation.rel_prop > 0:
@@ -329,18 +313,14 @@
                 trigger_embeddings = contextualized_embeddings
 
             output_events = self._events(
-<<<<<<< HEAD
                 text_mask, trigger_embeddings, spans, span_mask, span_embeddings, cls_embeddings,
                 sentence_lengths, output_ner, trigger_labels, argument_labels,
                 ner_labels, metadata)
-=======
-                text_mask, contextualized_embeddings, spans, span_mask, span_embeddings,
-                sentence_lengths, trigger_labels, argument_labels, metadata)
+
         if "loss" not in output_coref:
             output_coref["loss"] = 0
         if "loss" not in output_relation:
             output_relation["loss"] = 0
->>>>>>> 06ea8716
 
         # TODO(dwadden) just did this part.
         loss = (self._loss_weights['coref'] * output_coref['loss'] +
