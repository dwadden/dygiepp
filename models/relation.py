import logging
import itertools
from typing import Any, Dict, List, Optional

import torch
import torch.nn.functional as F
from overrides import overrides

from allennlp.data import Vocabulary
from allennlp.models.model import Model
from allennlp.modules import FeedForward
from allennlp.nn import util, InitializerApplicator, RegularizerApplicator
from allennlp.modules import TimeDistributed

from dygie.training.relation_metrics import RelationMetrics, CandidateRecall
from dygie.models.entity_beam_pruner import Pruner

logger = logging.getLogger(__name__)  # pylint: disable=invalid-name


# TODO(dwadden) add tensor dimension comments.
# TODO(dwadden) Different sentences should have different number of relation candidates depending on
# length.
class RelationExtractor(Model):
    """
    Relation extraction module of DyGIE model.
    """
    # TODO(dwadden) add option to make `mention_feedforward` be the NER tagger.
    def __init__(self,
                 vocab: Vocabulary,
                 mention_feedforward: FeedForward,
                 relation_feedforward: FeedForward,
                 feature_size: int,
                 spans_per_word: float,
                 span_emb_dim: int,
                 rel_prop: int = 0,
                 rel_prop_dropout_A: float = 0.0,
                 rel_prop_dropout_f: float = 0.0,
                 initializer: InitializerApplicator = InitializerApplicator(),
                 positive_label_weight: float = 1.0,
                 regularizer: Optional[RegularizerApplicator] = None,
                 check: bool = False) -> None:
        super(RelationExtractor, self).__init__(vocab, regularizer)

<<<<<<< HEAD
        self._check = check

        # Need to hack this for cases where there's no relation data. It breaks Ulme's code.
        self._n_labels = max(vocab.get_vocab_size("relation_labels"), 1)
=======
        self._n_labels = vocab.get_vocab_size("relation_labels")
        if self._n_labels == 0:
            self._n_labels = 1
>>>>>>> 06ea8716

        # Span candidate scorer.
        # TODO(dwadden) make sure I've got the input dim right on this one.
        feedforward_scorer = torch.nn.Sequential(
            TimeDistributed(mention_feedforward),
            TimeDistributed(torch.nn.Linear(mention_feedforward.get_output_dim(), 1)))
        self._mention_pruner = Pruner(feedforward_scorer)

        # Relation scorer.
        self._relation_feedforward = relation_feedforward
        self._relation_scorer = torch.nn.Linear(relation_feedforward.get_output_dim(), self._n_labels)

        self._spans_per_word = spans_per_word

        # TODO(dwadden) Add code to compute relation F1.
        self._candidate_recall = CandidateRecall()
        self._relation_metrics = RelationMetrics()

        class_weights = torch.cat([torch.tensor([1.0]), positive_label_weight * torch.ones(self._n_labels)])
        self._loss = torch.nn.CrossEntropyLoss(reduction="sum", ignore_index=-1, weight=class_weights)
        self.rel_prop = rel_prop

        # Relation Propagation
        self._A_network = FeedForward(input_dim=self._n_labels,
                                      num_layers=1,
                                      hidden_dims=span_emb_dim,
                                      activations=lambda x: x,
                                      dropout=rel_prop_dropout_A)
        self._f_network = FeedForward(input_dim=2*span_emb_dim,
                                      num_layers=1,
                                      hidden_dims=span_emb_dim,
                                      activations=torch.nn.Sigmoid(),
                                      dropout=rel_prop_dropout_f)

        initializer(self)

    @overrides
    def forward(self,  # type: ignore
                spans: torch.IntTensor,
                span_mask,
                span_embeddings,  # TODO(dwadden) add type.
                sentence_lengths,
                relation_labels: torch.IntTensor = None,
                metadata: List[Dict[str, Any]] = None) -> Dict[str, torch.Tensor]:
        """
        TODO(dwadden) Write documentation.
        """

        output_dict = self.compute_representations(
            spans, span_mask, span_embeddings, sentence_lengths, relation_labels, metadata)

        if self.rel_prop > 0:
            output_dict = self.relation_propagation(output_dict)

        if self._loss_weights['relation'] > 0:
            output_dict = self.predict_labels(relation_labels, output_dict, metadata)

        return output_dict

    def compute_representations(self,  # type: ignore
                                spans: torch.IntTensor,
                                span_mask,
                                span_embeddings,  # TODO(dwadden) add type.
                                sentence_lengths,
                                relation_labels: torch.IntTensor = None,
                                metadata: List[Dict[str, Any]] = None) -> Dict[str, torch.Tensor]:

        (top_span_embeddings, top_span_mention_scores,
         num_spans_to_keep, top_span_mask,
         top_span_indices, top_spans) = self._prune_spans(spans, span_mask, span_embeddings, sentence_lengths)

        relation_scores = self.get_relation_scores(top_span_embeddings,
                                              top_span_mention_scores)

        output_dict = {"top_spans": top_spans,
                       "top_span_embeddings": top_span_embeddings,
                       "top_span_mention_scores": top_span_mention_scores,
                       "relation_scores": relation_scores,
                       "num_spans_to_keep": num_spans_to_keep,
                       "top_span_indices": top_span_indices,
                       "top_span_mask": top_span_mask,
                       "loss": 0}

        return output_dict

    def _prune_spans(self, spans, span_mask, span_embeddings, sentence_lengths):
        # Prune
        num_spans = spans.size(1)  # Max number of spans for the minibatch.

        # Keep different number of spans for each minibatch entry.
        num_spans_to_keep = torch.ceil(sentence_lengths.float() * self._spans_per_word).long()

        (top_span_embeddings, top_span_mask,
         top_span_indices, top_span_mention_scores, num_spans_kept) = self._mention_pruner(
             span_embeddings, span_mask, num_spans_to_keep)

        top_span_mask = top_span_mask.unsqueeze(-1)

        flat_top_span_indices = util.flatten_and_batch_shift_indices(top_span_indices, num_spans)
        top_spans = util.batched_index_select(spans,
                                              top_span_indices,
                                              flat_top_span_indices)

        return top_span_embeddings, top_span_mention_scores, num_spans_to_keep, top_span_mask, top_span_indices, top_spans


    def relation_propagation(self, output_dict):
        relation_scores = output_dict["relation_scores"]
        top_span_embeddings = output_dict["top_span_embeddings"]
        var = output_dict["top_span_mask"]
        top_span_mask_tensor = (var.repeat(1, 1, var.shape[1]) * var.view(var.shape[0], 1, var.shape[1]).repeat(1, var.shape[1], 1)).float()
        span_num = relation_scores.shape[1]
        normalization_factor = var.view(var.shape[0], span_num).sum(dim=1).float()
        for t in range(self.rel_prop):
            # TODO(Ulme) There is currently an implicit assumption that the null label is in the 0-th index.
            # Come up with how to deal with this
            relation_scores = F.relu(relation_scores[:, :, :, 1:], inplace=False)
            relation_embeddings = self._A_network(relation_scores)
            relation_embeddings = (relation_embeddings.transpose(3, 2).transpose(2, 1).transpose(1, 0) * top_span_mask_tensor).transpose(0, 1).transpose(1, 2).transpose(2, 3)
            entity_embs = torch.sum(relation_embeddings.transpose(2, 1).transpose(1, 0) * top_span_embeddings, dim=0)
            entity_embs = (entity_embs.transpose(0, 2) / normalization_factor).transpose(0, 2)
            f_network_input = torch.cat([top_span_embeddings, entity_embs], dim=-1)
            f_weights = self._f_network(f_network_input)
            top_span_embeddings = f_weights * top_span_embeddings + (1.0 - f_weights) * entity_embs
            relation_scores = self.get_relation_scores(top_span_embeddings, self._mention_pruner._scorer(top_span_embeddings))

        output_dict["relation_scores"] = relation_scores
        output_dict["top_span_embeddings"] = top_span_embeddings
        return output_dict
    def predict_labels(self, relation_labels, output_dict, metadata):
        relation_scores = output_dict["relation_scores"]

        # Subtract 1 so that the "null" relation corresponds to -1.
        _, predicted_relations = relation_scores.max(-1)
        predicted_relations -= 1

        output_dict["predicted_relations"] = predicted_relations

        # Evaluate loss and F1 if labels were provided.
        if relation_labels is not None:
            # Compute cross-entropy loss.
            gold_relations = self._get_pruned_gold_relations(
                relation_labels, output_dict["top_span_indices"], output_dict["top_span_mask"])

            cross_entropy = self._get_cross_entropy_loss(relation_scores, gold_relations)

            # Compute F1.
            predictions = self.decode(output_dict)["decoded_relations_dict"]
            assert len(predictions) == len(metadata)  # Make sure length of predictions is right.
            self._candidate_recall(predictions, metadata)
            self._relation_metrics(predictions, metadata)

            output_dict["loss"] = cross_entropy
        return output_dict

    @overrides
    def decode(self, output_dict):
        """
        Take the output and convert it into a list of dicts. Each entry is a sentence. Each key is a
        pair of span indices for that sentence, and each value is the relation label on that span
        pair.
        """
        top_spans_batch = output_dict["top_spans"].detach().cpu()
        predicted_relations_batch = output_dict["predicted_relations"].detach().cpu()
        num_spans_to_keep_batch = output_dict["num_spans_to_keep"].detach().cpu()
        res_dict = []
        res_list = []

        # Collect predictions for each sentence in minibatch.
        zipped = zip(top_spans_batch, predicted_relations_batch, num_spans_to_keep_batch)
        for top_spans, predicted_relations, num_spans_to_keep in zipped:
            entry_dict, entry_list = self._decode_sentence(
                top_spans, predicted_relations, num_spans_to_keep)
            res_dict.append(entry_dict)
            res_list.append(entry_list)

        output_dict["decoded_relations_dict"] = res_dict
        output_dict["decoded_relations"] = res_list
        return output_dict

    @overrides
    def get_metrics(self, reset: bool = False) -> Dict[str, float]:
        precision, recall, f1 = self._relation_metrics.get_metric(reset)
        candidate_recall = self._candidate_recall.get_metric(reset)
        return {"rel_precision": precision,
                "rel_recall": recall,
                "rel_f1": f1,
                "rel_span_recall": candidate_recall}

    def _decode_sentence(self, top_spans, predicted_relations, num_spans_to_keep):
        # TODO(dwadden) speed this up?
        # Throw out all predictions that shouldn't be kept.
        keep = num_spans_to_keep.item()
        top_spans = [tuple(x) for x in top_spans.tolist()]

        # Iterate over all span pairs and labels. Record the span if the label isn't null.
        res_dict = {}
        res_list = []
        for i, j in itertools.product(range(keep), range(keep)):
            span_1 = top_spans[i]
            span_2 = top_spans[j]
            label = predicted_relations[i, j].item()
            if label >= 0:
                label_name = self.vocab.get_token_from_index(label, namespace="relation_labels")
                res_dict[(span_1, span_2)] = label_name
                list_entry = (span_1[0], span_1[1], span_2[0], span_2[1], label_name)
                res_list.append(list_entry)

        return res_dict, res_list

    @staticmethod
    def _compute_span_pair_embeddings(top_span_embeddings: torch.FloatTensor):
        """
        TODO(dwadden) document me and add comments.
        """
        # Shape: (batch_size, num_spans_to_keep, num_spans_to_keep, embedding_size)
        num_candidates = top_span_embeddings.size(1)

        embeddings_1_expanded = top_span_embeddings.unsqueeze(2)
        embeddings_1_tiled = embeddings_1_expanded.repeat(1, 1, num_candidates, 1)

        embeddings_2_expanded = top_span_embeddings.unsqueeze(1)
        embeddings_2_tiled = embeddings_2_expanded.repeat(1, num_candidates, 1, 1)

        similarity_embeddings = embeddings_1_expanded * embeddings_2_expanded

        pair_embeddings_list = [embeddings_1_tiled, embeddings_2_tiled, similarity_embeddings]
        pair_embeddings = torch.cat(pair_embeddings_list, dim=3)

        return pair_embeddings

    def get_relation_scores(self, top_span_embeddings, top_span_mention_scores):
        return self._compute_relation_scores(self._compute_span_pair_embeddings(top_span_embeddings),
                                             top_span_mention_scores)

    def _compute_relation_scores(self, pairwise_embeddings, top_span_mention_scores):
        batch_size = pairwise_embeddings.size(0)
        max_num_spans = pairwise_embeddings.size(1)
        feature_dim = self._relation_feedforward.input_dim

        embeddings_flat = pairwise_embeddings.view(-1, feature_dim)

        relation_projected_flat = self._relation_feedforward(embeddings_flat)
        relation_scores_flat = self._relation_scorer(relation_projected_flat)

        relation_scores = relation_scores_flat.view(batch_size, max_num_spans, max_num_spans, -1)

        # Add the mention scores for each of the candidates.

        relation_scores += (top_span_mention_scores.unsqueeze(-1) +
                            top_span_mention_scores.transpose(1, 2).unsqueeze(-1))

        shape = [relation_scores.size(0), relation_scores.size(1), relation_scores.size(2), 1]
        dummy_scores = relation_scores.new_zeros(*shape)

        relation_scores = torch.cat([dummy_scores, relation_scores], -1)
        return relation_scores

    @staticmethod
    def _get_pruned_gold_relations(relation_labels, top_span_indices, top_span_masks):
        """
        Loop over each slice and get the labels for the spans from that slice.
        All labels are offset by 1 so that the "null" label gets class zero. This is the desired
        behavior for the softmax. Labels corresponding to masked relations keep the label -1, which
        the softmax loss ignores.
        """
        # TODO(dwadden) Test and possibly optimize.
        relations = []

        for sliced, ixs, top_span_mask in zip(relation_labels, top_span_indices, top_span_masks.byte()):
            entry = sliced[ixs][:, ixs].unsqueeze(0)
            mask_entry = top_span_mask & top_span_mask.transpose(0, 1).unsqueeze(0)
            entry[mask_entry] += 1
            entry[~mask_entry] = -1
            relations.append(entry)

        return torch.cat(relations, dim=0)

    def _get_cross_entropy_loss(self, relation_scores, relation_labels):
        """
        Compute cross-entropy loss on relation labels. Ignore diagonal entries and entries giving
        relations between masked out spans.
        """
        # Need to add one for the null class.
        scores_flat = relation_scores.view(-1, self._n_labels + 1)
        # Need to add 1 so that the null label is 0, to line up with indices into prediction matrix.
        labels_flat = relation_labels.view(-1)
        # Compute cross-entropy loss.
        loss = self._loss(scores_flat, labels_flat)
        return loss<|MERGE_RESOLUTION|>--- conflicted
+++ resolved
@@ -42,16 +42,10 @@
                  check: bool = False) -> None:
         super(RelationExtractor, self).__init__(vocab, regularizer)
 
-<<<<<<< HEAD
         self._check = check
 
         # Need to hack this for cases where there's no relation data. It breaks Ulme's code.
         self._n_labels = max(vocab.get_vocab_size("relation_labels"), 1)
-=======
-        self._n_labels = vocab.get_vocab_size("relation_labels")
-        if self._n_labels == 0:
-            self._n_labels = 1
->>>>>>> 06ea8716
 
         # Span candidate scorer.
         # TODO(dwadden) make sure I've got the input dim right on this one.
